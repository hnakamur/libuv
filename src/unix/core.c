/* Copyright Joyent, Inc. and other Node contributors. All rights reserved.
 * Permission is hereby granted, free of charge, to any person obtaining a copy
 * of this software and associated documentation files (the "Software"), to
 * deal in the Software without restriction, including without limitation the
 * rights to use, copy, modify, merge, publish, distribute, sublicense, and/or
 * sell copies of the Software, and to permit persons to whom the Software is
 * furnished to do so, subject to the following conditions:
 *
 * The above copyright notice and this permission notice shall be included in
 * all copies or substantial portions of the Software.
 *
 * THE SOFTWARE IS PROVIDED "AS IS", WITHOUT WARRANTY OF ANY KIND, EXPRESS OR
 * IMPLIED, INCLUDING BUT NOT LIMITED TO THE WARRANTIES OF MERCHANTABILITY,
 * FITNESS FOR A PARTICULAR PURPOSE AND NONINFRINGEMENT. IN NO EVENT SHALL THE
 * AUTHORS OR COPYRIGHT HOLDERS BE LIABLE FOR ANY CLAIM, DAMAGES OR OTHER
 * LIABILITY, WHETHER IN AN ACTION OF CONTRACT, TORT OR OTHERWISE, ARISING
 * FROM, OUT OF OR IN CONNECTION WITH THE SOFTWARE OR THE USE OR OTHER DEALINGS
 * IN THE SOFTWARE.
 */

#include "uv.h"
#include "internal.h"

#include <stddef.h> /* NULL */
#include <stdio.h> /* printf */
#include <stdlib.h>
#include <string.h> /* strerror */
#include <errno.h>
#include <assert.h>
#include <unistd.h>
#include <sys/types.h>
#include <sys/stat.h>
#include <fcntl.h>
#include <sys/socket.h>
#include <sys/un.h>
#include <netinet/in.h>
#include <arpa/inet.h>
#include <limits.h> /* PATH_MAX */
#include <sys/uio.h> /* writev */

#ifdef __linux__
# include <sys/ioctl.h>
#endif

#ifdef __sun
# include <sys/types.h>
# include <sys/wait.h>
#endif

#ifdef __APPLE__
# include <mach-o/dyld.h> /* _NSGetExecutablePath */
#endif

#ifdef __FreeBSD__
# include <sys/sysctl.h>
# include <sys/wait.h>
#endif

static uv_loop_t default_loop_struct;
static uv_loop_t* default_loop_ptr;

static void uv__finish_close(uv_handle_t* handle);


void uv_close(uv_handle_t* handle, uv_close_cb close_cb) {
  handle->close_cb = close_cb;

  switch (handle->type) {
  case UV_NAMED_PIPE:
    uv__pipe_close((uv_pipe_t*)handle);
    break;

  case UV_TTY:
  case UV_TCP:
    uv__stream_close((uv_stream_t*)handle);
    break;

  case UV_UDP:
    uv__udp_close((uv_udp_t*)handle);
    break;

  case UV_PREPARE:
    uv__prepare_close((uv_prepare_t*)handle);
    break;

  case UV_CHECK:
    uv__check_close((uv_check_t*)handle);
    break;

  case UV_IDLE:
    uv__idle_close((uv_idle_t*)handle);
    break;

  case UV_ASYNC:
    uv__async_close((uv_async_t*)handle);
    break;

  case UV_TIMER:
    uv__timer_close((uv_timer_t*)handle);
    break;

  case UV_PROCESS:
    uv__process_close((uv_process_t*)handle);
    break;

  case UV_FS_EVENT:
    uv__fs_event_close((uv_fs_event_t*)handle);
    break;

  case UV_POLL:
    uv__poll_close((uv_poll_t*)handle);
    break;

  default:
    assert(0);
  }

  handle->flags |= UV_CLOSING;
  uv__make_pending(handle);
}


int uv_is_closing(const uv_handle_t* handle) {
  return handle->flags & (UV_CLOSING | UV_CLOSED);
}


uv_loop_t* uv_default_loop(void) {
  if (default_loop_ptr)
    return default_loop_ptr;

  if (uv__loop_init(&default_loop_struct, /* default_loop? */ 1))
    return NULL;

  return (default_loop_ptr = &default_loop_struct);
}


uv_loop_t* uv_loop_new(void) {
  uv_loop_t* loop;

  if ((loop = malloc(sizeof(*loop))) == NULL)
    return NULL;

  if (uv__loop_init(loop, /* default_loop? */ 0)) {
    free(loop);
    return NULL;
  }

  return loop;
}


void uv_loop_delete(uv_loop_t* loop) {
  uv__loop_delete(loop);
#ifndef NDEBUG
  memset(loop, -1, sizeof *loop);
#endif
  if (loop == default_loop_ptr)
    default_loop_ptr = NULL;
  else
    free(loop);
}


static void uv__run_pending(uv_loop_t* loop) {
  uv_handle_t* p;
  uv_handle_t* q;

  if (!loop->pending_handles)
    return;

  for (p = loop->pending_handles, loop->pending_handles = NULL; p; p = q) {
    q = p->next_pending;
    p->next_pending = NULL;
    p->flags &= ~UV__PENDING;

    if (p->flags & UV_CLOSING) {
      uv__finish_close(p);
      continue;
    }

    switch (p->type) {
    case UV_NAMED_PIPE:
    case UV_TCP:
    case UV_TTY:
      uv__stream_pending((uv_stream_t*)p);
      break;
    default:
      abort();
    }
  }
}


static void uv__poll(uv_loop_t* loop, int block) {
  /* bump the loop's refcount, otherwise libev does
   * a zero timeout poll and we end up busy looping
   */
  ev_ref(loop->ev);
  ev_run(loop->ev, block ? EVRUN_ONCE : EVRUN_NOWAIT);
  ev_unref(loop->ev);
}


static int uv__run(uv_loop_t* loop) {
  if (!uv__has_pending_handles(loop) && !uv__has_active_reqs(loop))
    uv__run_idle(loop);

  uv__run_pending(loop);
  uv__run_prepare(loop);

  if (uv__has_active_handles(loop) || uv__has_active_reqs(loop))
    uv__poll(loop, 0);

  uv__run_check(loop);

  return uv__has_pending_handles(loop)
      || uv__has_active_handles(loop)
      || uv__has_active_reqs(loop);
}


int uv_run(uv_loop_t* loop) {
  while (uv__run(loop));
  return 0;
}


int uv_run_once(uv_loop_t* loop) {
  uv__run(loop);
  return 0;
}


void uv__handle_init(uv_loop_t* loop, uv_handle_t* handle,
    uv_handle_type type) {
  loop->counters.handle_init++;

  handle->loop = loop;
  handle->type = type;
  handle->flags = UV__REF; /* ref the loop when active */
  handle->next_pending = NULL;
}


void uv__finish_close(uv_handle_t* handle) {
  assert(!uv__is_active(handle));
  assert(handle->flags & UV_CLOSING);
  assert(!(handle->flags & UV_CLOSED));
  handle->flags |= UV_CLOSED;

  switch (handle->type) {
    case UV_PREPARE:
    case UV_CHECK:
    case UV_IDLE:
    case UV_ASYNC:
    case UV_TIMER:
    case UV_PROCESS:
      break;

    case UV_NAMED_PIPE:
    case UV_TCP:
    case UV_TTY:
      assert(!ev_is_active(&((uv_stream_t*)handle)->read_watcher));
      assert(!ev_is_active(&((uv_stream_t*)handle)->write_watcher));
      assert(((uv_stream_t*)handle)->fd == -1);
      uv__stream_destroy((uv_stream_t*)handle);
      break;

    case UV_UDP:
      uv__udp_finish_close((uv_udp_t*)handle);
      break;

    case UV_FS_EVENT:
      break;

    case UV_POLL:
      break;

    default:
      assert(0);
      break;
  }


  if (handle->close_cb) {
    handle->close_cb(handle);
  }

  uv__handle_unref(handle);
}


void uv_update_time(uv_loop_t* loop) {
  ev_now_update(loop->ev);
}


int64_t uv_now(uv_loop_t* loop) {
  return (int64_t)(ev_now(loop->ev) * 1000);
}


int uv_is_active(const uv_handle_t* handle) {
<<<<<<< HEAD
  return uv__is_active(handle);
=======
  switch (handle->type) {
  case UV_POLL:
    return uv__poll_active((const uv_poll_t*)handle);
  case UV_CHECK:
    return uv__check_active((const uv_check_t*)handle);
  case UV_IDLE:
    return uv__idle_active((const uv_idle_t*)handle);
  case UV_PREPARE:
    return uv__prepare_active((const uv_prepare_t*)handle);
  case UV_TIMER:
    return uv__timer_active((const uv_timer_t*)handle);
  default:
    return 1;
  }
>>>>>>> 985b961d
}


static int uv_getaddrinfo_done(eio_req* req_) {
  uv_getaddrinfo_t* req = req_->data;
  struct addrinfo *res = req->res;
#if __sun
  size_t hostlen = strlen(handle->hostname);
#endif

  req->res = NULL;

  uv__req_unref(req->loop, req);

  free(req->hints);
  free(req->service);
  free(req->hostname);

  if (req->retcode == 0) {
    /* OK */
#if EAI_NODATA /* FreeBSD deprecated EAI_NODATA */
  } else if (req->retcode == EAI_NONAME || req->retcode == EAI_NODATA) {
#else
  } else if (req->retcode == EAI_NONAME) {
#endif
    uv__set_sys_error(req->loop, ENOENT); /* FIXME compatibility hack */
#if __sun
  } else if (req->retcode == EAI_MEMORY && hostlen >= MAXHOSTNAMELEN) {
    uv__set_sys_error(req->loop, ENOENT);
#endif
  } else {
    req->loop->last_err.code = UV_EADDRINFO;
    req->loop->last_err.sys_errno_ = req->retcode;
  }

  req->cb(req, req->retcode, res);

  return 0;
}


static void getaddrinfo_thread_proc(eio_req *req) {
  uv_getaddrinfo_t* handle = req->data;

  handle->retcode = getaddrinfo(handle->hostname,
                                handle->service,
                                handle->hints,
                                &handle->res);
}


/* stub implementation of uv_getaddrinfo */
int uv_getaddrinfo(uv_loop_t* loop,
                   uv_getaddrinfo_t* handle,
                   uv_getaddrinfo_cb cb,
                   const char* hostname,
                   const char* service,
                   const struct addrinfo* hints) {
  eio_req* req;
  uv_eio_init(loop);

  if (handle == NULL || cb == NULL ||
      (hostname == NULL && service == NULL)) {
    uv__set_artificial_error(loop, UV_EINVAL);
    return -1;
  }

  uv__req_init(loop, handle, UV_GETADDRINFO);
  handle->loop = loop;
  handle->cb = cb;

  /* TODO don't alloc so much. */

  if (hints) {
    handle->hints = malloc(sizeof(struct addrinfo));
    memcpy(handle->hints, hints, sizeof(struct addrinfo));
  }
  else {
    handle->hints = NULL;
  }

  /* TODO security! check lengths, check return values. */

  handle->hostname = hostname ? strdup(hostname) : NULL;
  handle->service = service ? strdup(service) : NULL;
  handle->res = NULL;
  handle->retcode = 0;

  /* TODO check handle->hostname == NULL */
  /* TODO check handle->service == NULL */

  req = eio_custom(getaddrinfo_thread_proc, EIO_PRI_DEFAULT,
      uv_getaddrinfo_done, handle, &loop->uv_eio_channel);
  assert(req);
  assert(req->data == handle);

  return 0;
}


void uv_freeaddrinfo(struct addrinfo* ai) {
  if (ai)
    freeaddrinfo(ai);
}


/* Open a socket in non-blocking close-on-exec mode, atomically if possible. */
int uv__socket(int domain, int type, int protocol) {
  int sockfd;

#if defined(SOCK_NONBLOCK) && defined(SOCK_CLOEXEC)
  sockfd = socket(domain, type | SOCK_NONBLOCK | SOCK_CLOEXEC, protocol);

  if (sockfd != -1)
    goto out;

  if (errno != EINVAL)
    goto out;
#endif

  sockfd = socket(domain, type, protocol);

  if (sockfd == -1)
    goto out;

  if (uv__nonblock(sockfd, 1) || uv__cloexec(sockfd, 1)) {
    close(sockfd);
    sockfd = -1;
  }

out:
  return sockfd;
}


int uv__accept(int sockfd, struct sockaddr* saddr, socklen_t slen) {
  int peerfd;

  assert(sockfd >= 0);

  while (1) {
#if __linux__
    peerfd = uv__accept4(sockfd, saddr, &slen, UV__SOCK_NONBLOCK|UV__SOCK_CLOEXEC);
    if (peerfd != -1)
      break;

    if (errno == EINTR)
      continue;

    if (errno != ENOSYS)
      break;
#endif

    if ((peerfd = accept(sockfd, saddr, &slen)) == -1) {
      if (errno == EINTR)
        continue;
      else
        break;
    }

    if (uv__cloexec(peerfd, 1) || uv__nonblock(peerfd, 1)) {
      close(peerfd);
      peerfd = -1;
    }

    break;
  }

  return peerfd;
}


int uv__nonblock(int fd, int set) {
#if FIONBIO
  return ioctl(fd, FIONBIO, &set);
#else
  int flags;

  if ((flags = fcntl(fd, F_GETFL)) == -1) {
    return -1;
  }

  if (set) {
    flags |= O_NONBLOCK;
  } else {
    flags &= ~O_NONBLOCK;
  }

  if (fcntl(fd, F_SETFL, flags) == -1) {
    return -1;
  }

  return 0;
#endif
}


int uv__cloexec(int fd, int set) {
#if __linux__
  /* Linux knows only FD_CLOEXEC so we can safely omit the fcntl(F_GETFD)
   * syscall. CHECKME: That's probably true for other Unices as well.
   */
  return fcntl(fd, F_SETFD, set ? FD_CLOEXEC : 0);
#else
  int flags;

  if ((flags = fcntl(fd, F_GETFD)) == -1) {
    return -1;
  }

  if (set) {
    flags |= FD_CLOEXEC;
  } else {
    flags &= ~FD_CLOEXEC;
  }

  if (fcntl(fd, F_SETFD, flags) == -1) {
    return -1;
  }

  return 0;
#endif
}


/* This function is not execve-safe, there is a race window
 * between the call to dup() and fcntl(FD_CLOEXEC).
 */
int uv__dup(int fd) {
  fd = dup(fd);

  if (fd == -1)
    return -1;

  if (uv__cloexec(fd, 1)) {
    SAVE_ERRNO(close(fd));
    return -1;
  }

  return fd;
}


/* TODO move to uv-common.c? */
size_t uv__strlcpy(char* dst, const char* src, size_t size) {
  const char *org;

  if (size == 0) {
    return 0;
  }

  org = src;
  while (--size && *src) {
    *dst++ = *src++;
  }
  *dst = '\0';

  return src - org;
}


uv_err_t uv_cwd(char* buffer, size_t size) {
  if (!buffer || !size) {
    return uv__new_artificial_error(UV_EINVAL);
  }

  if (getcwd(buffer, size)) {
    return uv_ok_;
  } else {
    return uv__new_sys_error(errno);
  }
}


uv_err_t uv_chdir(const char* dir) {
  if (chdir(dir) == 0) {
    return uv_ok_;
  } else {
    return uv__new_sys_error(errno);
  }
}<|MERGE_RESOLUTION|>--- conflicted
+++ resolved
@@ -303,24 +303,7 @@
 
 
 int uv_is_active(const uv_handle_t* handle) {
-<<<<<<< HEAD
   return uv__is_active(handle);
-=======
-  switch (handle->type) {
-  case UV_POLL:
-    return uv__poll_active((const uv_poll_t*)handle);
-  case UV_CHECK:
-    return uv__check_active((const uv_check_t*)handle);
-  case UV_IDLE:
-    return uv__idle_active((const uv_idle_t*)handle);
-  case UV_PREPARE:
-    return uv__prepare_active((const uv_prepare_t*)handle);
-  case UV_TIMER:
-    return uv__timer_active((const uv_timer_t*)handle);
-  default:
-    return 1;
-  }
->>>>>>> 985b961d
 }
 
 
