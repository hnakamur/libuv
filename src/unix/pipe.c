/* Copyright Joyent, Inc. and other Node contributors. All rights reserved.
 *
 * Permission is hereby granted, free of charge, to any person obtaining a copy
 * of this software and associated documentation files (the "Software"), to
 * deal in the Software without restriction, including without limitation the
 * rights to use, copy, modify, merge, publish, distribute, sublicense, and/or
 * sell copies of the Software, and to permit persons to whom the Software is
 * furnished to do so, subject to the following conditions:
 *
 * The above copyright notice and this permission notice shall be included in
 * all copies or substantial portions of the Software.
 *
 * THE SOFTWARE IS PROVIDED "AS IS", WITHOUT WARRANTY OF ANY KIND, EXPRESS OR
 * IMPLIED, INCLUDING BUT NOT LIMITED TO THE WARRANTIES OF MERCHANTABILITY,
 * FITNESS FOR A PARTICULAR PURPOSE AND NONINFRINGEMENT. IN NO EVENT SHALL THE
 * AUTHORS OR COPYRIGHT HOLDERS BE LIABLE FOR ANY CLAIM, DAMAGES OR OTHER
 * LIABILITY, WHETHER IN AN ACTION OF CONTRACT, TORT OR OTHERWISE, ARISING
 * FROM, OUT OF OR IN CONNECTION WITH THE SOFTWARE OR THE USE OR OTHER DEALINGS
 * IN THE SOFTWARE.
 */

#include "uv.h"
#include "internal.h"

#include <assert.h>
#include <errno.h>
#include <string.h>
#include <sys/un.h>
#include <unistd.h>
#include <stdlib.h>


int uv_pipe_init(uv_loop_t* loop, uv_pipe_t* handle, int ipc) {
  uv__stream_init(loop, (uv_stream_t*)handle, UV_NAMED_PIPE);
  loop->counters.pipe_init++;
  handle->shutdown_req = NULL;
  handle->connect_req = NULL;
  handle->pipe_fname = NULL;
  handle->ipc = ipc;
  return 0;
}


int uv_pipe_bind(uv_pipe_t* handle, const char* name) {
  struct sockaddr_un saddr;
  const char* pipe_fname;
  int saved_errno;
  int sockfd;
  int status;
  int bound;

  saved_errno = errno;
  pipe_fname = NULL;
  sockfd = -1;
  status = -1;
  bound = 0;

  /* Already bound? */
  if (handle->fd >= 0) {
    uv__set_artificial_error(handle->loop, UV_EINVAL);
    goto out;
  }

  /* Make a copy of the file name, it outlives this function's scope. */
  if ((pipe_fname = strdup(name)) == NULL) {
    uv__set_sys_error(handle->loop, ENOMEM);
    goto out;
  }

  /* We've got a copy, don't touch the original any more. */
  name = NULL;

  if ((sockfd = uv__socket(AF_UNIX, SOCK_STREAM, 0)) == -1) {
    uv__set_sys_error(handle->loop, errno);
    goto out;
  }

  memset(&saddr, 0, sizeof saddr);
  uv_strlcpy(saddr.sun_path, pipe_fname, sizeof(saddr.sun_path));
  saddr.sun_family = AF_UNIX;

  if (bind(sockfd, (struct sockaddr*)&saddr, sizeof saddr) == -1) {
    /* On EADDRINUSE:
     *
     * We hold the file lock so there is no other process listening
     * on the socket. Ergo, it's stale - remove it.
     *
     * This assumes that the other process uses locking too
     * but that's a good enough assumption for now.
     */
    if (errno != EADDRINUSE
        || unlink(pipe_fname) == -1
        || bind(sockfd, (struct sockaddr*)&saddr, sizeof saddr) == -1) {
      /* Convert ENOENT to EACCES for compatibility with Windows. */
      uv__set_sys_error(handle->loop, (errno == ENOENT) ? EACCES : errno);
      goto out;
    }
  }
  bound = 1;

  /* Success. */
  handle->pipe_fname = pipe_fname; /* Is a strdup'ed copy. */
  handle->fd = sockfd;
  status = 0;

out:
  /* Clean up on error. */
  if (status) {
    if (bound) {
      /* unlink() before close() to avoid races. */
      assert(pipe_fname != NULL);
      unlink(pipe_fname);
    }
    close(sockfd);

    free((void*)pipe_fname);
  }

  errno = saved_errno;
  return status;
}


int uv_pipe_listen(uv_pipe_t* handle, int backlog, uv_connection_cb cb) {
  int saved_errno;
  int status;

  saved_errno = errno;
  status = -1;

  if (handle->fd == -1) {
    uv__set_artificial_error(handle->loop, UV_EINVAL);
    goto out;
  }
  assert(handle->fd >= 0);

  if ((status = listen(handle->fd, backlog)) == -1) {
    uv__set_sys_error(handle->loop, errno);
  } else {
    handle->connection_cb = cb;
    ev_io_init(&handle->read_watcher, uv__pipe_accept, handle->fd, EV_READ);
    ev_io_start(handle->loop->ev, &handle->read_watcher);
  }

out:
  errno = saved_errno;
  return status;
}


void uv__pipe_close(uv_pipe_t* handle) {
  if (handle->pipe_fname) {
    /*
     * Unlink the file system entity before closing the file descriptor.
     * Doing it the other way around introduces a race where our process
     * unlinks a socket with the same name that's just been created by
     * another thread or process.
     */
    unlink(handle->pipe_fname);
    free((void*)handle->pipe_fname);
  }

  uv__stream_close((uv_stream_t*)handle);
}


void uv_pipe_open(uv_pipe_t* handle, uv_file fd) {
  uv__stream_open((uv_stream_t*)handle,
                  fd,
                  UV_STREAM_READABLE | UV_STREAM_WRITABLE);
}


void uv_pipe_connect(uv_connect_t* req,
                    uv_pipe_t* handle,
                    const char* name,
                    uv_connect_cb cb) {
  struct sockaddr_un saddr;
  int saved_errno;
  int sockfd;
  int status;
  int r;

  saved_errno = errno;
  sockfd = -1;
  status = -1;

  if ((sockfd = uv__socket(AF_UNIX, SOCK_STREAM, 0)) == -1) {
    uv__set_sys_error(handle->loop, errno);
    goto out;
  }

  memset(&saddr, 0, sizeof saddr);
  uv_strlcpy(saddr.sun_path, name, sizeof(saddr.sun_path));
  saddr.sun_family = AF_UNIX;

  /* We don't check for EINPROGRESS. Think about it: the socket
   * is either there or not.
   */
  do {
    r = connect(sockfd, (struct sockaddr*)&saddr, sizeof saddr);
  }
  while (r == -1 && errno == EINTR);

  if (r == -1) {
    status = errno;
    close(sockfd);
    goto out;
  }

<<<<<<< HEAD
  uv__stream_open((uv_stream_t*)handle, sockfd, UV_READABLE | UV_WRITABLE);
=======
  uv__stream_open((uv_stream_t*)handle,
                  sockfd,
                  UV_STREAM_READABLE | UV_STREAM_WRITABLE);

>>>>>>> 985b961d
  ev_io_start(handle->loop->ev, &handle->read_watcher);
  ev_io_start(handle->loop->ev, &handle->write_watcher);
  status = 0;

out:
  handle->delayed_error = status; /* Passed to callback. */
  handle->connect_req = req;

  uv__req_init(handle->loop, req, UV_CONNECT);
  req->handle = (uv_stream_t*)handle;
  req->cb = cb;
  ngx_queue_init(&req->queue);

  /* Run callback on next tick. */
  uv__make_pending(handle);

  /* Mimic the Windows pipe implementation, always
   * return 0 and let the callback handle errors.
   */
  errno = saved_errno;
}


/* TODO merge with uv__server_io()? */
void uv__pipe_accept(EV_P_ ev_io* watcher, int revents) {
  struct sockaddr_un saddr;
  uv_pipe_t* pipe;
  int saved_errno;
  int sockfd;

  saved_errno = errno;
  pipe = watcher->data;

  assert(pipe->type == UV_NAMED_PIPE);

  sockfd = uv__accept(pipe->fd, (struct sockaddr *)&saddr, sizeof saddr);
  if (sockfd == -1) {
    if (errno != EAGAIN && errno != EWOULDBLOCK) {
      uv__set_sys_error(pipe->loop, errno);
      pipe->connection_cb((uv_stream_t*)pipe, -1);
    }
  } else {
    pipe->accepted_fd = sockfd;
    pipe->connection_cb((uv_stream_t*)pipe, 0);
    if (pipe->accepted_fd == sockfd) {
      /* The user hasn't called uv_accept() yet */
      ev_io_stop(pipe->loop->ev, &pipe->read_watcher);
    }
  }

  errno = saved_errno;
}


void uv_pipe_pending_instances(uv_pipe_t* handle, int count) {
}<|MERGE_RESOLUTION|>--- conflicted
+++ resolved
@@ -208,14 +208,9 @@
     goto out;
   }
 
-<<<<<<< HEAD
-  uv__stream_open((uv_stream_t*)handle, sockfd, UV_READABLE | UV_WRITABLE);
-=======
   uv__stream_open((uv_stream_t*)handle,
                   sockfd,
                   UV_STREAM_READABLE | UV_STREAM_WRITABLE);
-
->>>>>>> 985b961d
   ev_io_start(handle->loop->ev, &handle->read_watcher);
   ev_io_start(handle->loop->ev, &handle->write_watcher);
   status = 0;
