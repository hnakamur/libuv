--- conflicted
+++ resolved
@@ -33,14 +33,12 @@
 #else
   int flags = EVFLAG_AUTO;
 #endif
-<<<<<<< HEAD
+
+  memset(loop, 0, sizeof(*loop));
 
 #ifndef UV_LEAN_AND_MEAN
   ngx_queue_init(&loop->active_handles);
   ngx_queue_init(&loop->active_reqs);
-#else
-  loop->active_handles = 0;
-  loop->active_reqs = 0;
 #endif
 
   RB_INIT(&loop->uv_ares_handles_);
@@ -48,12 +46,7 @@
   ngx_queue_init(&loop->check_handles);
   ngx_queue_init(&loop->prepare_handles);
   loop->pending_handles = NULL;
-=======
-  memset(loop, 0, sizeof(*loop));
-  RB_INIT(&loop->uv_ares_handles_);
-  loop->endgame_handles = NULL;
   loop->channel = NULL;
->>>>>>> 985b961d
   loop->ev = (default_loop ? ev_default_loop : ev_loop_new)(flags);
   ev_set_userdata(loop->ev, loop);
   eio_channel_init(&loop->uv_eio_channel, loop);
@@ -62,13 +55,9 @@
   RB_INIT(&loop->inotify_watchers);
   loop->inotify_fd = -1;
 #endif
-<<<<<<< HEAD
-
-=======
 #if HAVE_PORTS_FS
   loop->fs_fd = -1;
 #endif
->>>>>>> 985b961d
   return 0;
 }
 
@@ -82,7 +71,10 @@
   close(loop->inotify_fd);
   loop->inotify_fd = -1;
 #endif
-<<<<<<< HEAD
+#if HAVE_PORTS_FS
+  if (loop->fs_fd != -1)
+    close(loop->fs_fd);
+#endif
 }
 
 
@@ -120,11 +112,4 @@
 X(idle, UV_IDLE)
 X(check, UV_CHECK)
 X(prepare, UV_PREPARE)
-#undef X
-=======
-#if HAVE_PORTS_FS
-  if (loop->fs_fd != -1)
-    close(loop->fs_fd);
-#endif
-}
->>>>>>> 985b961d
+#undef X